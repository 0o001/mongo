--- conflicted
+++ resolved
@@ -6,11 +6,7 @@
 import utils
 
 
-<<<<<<< HEAD
-assertNames = [ "uassert" , "massert" , "fassert" ]
-=======
 assertNames = [ "uassert" , "massert", "fassert", "fassertFailed" ]
->>>>>>> ef446f65
 
 def assignErrorCodes():
     cur = 10000
