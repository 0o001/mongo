/*-
 * Copyright (c) 2014-2015 MongoDB, Inc.
 * Copyright (c) 2008-2014 WiredTiger, Inc.
 *	All rights reserved.
 *
 * See the file LICENSE for redistribution information.
 */

#include "wt_internal.h"

/*
 * Fast-delete support.
 *
 * This file contains most of the code that allows WiredTiger to delete pages
 * of data without reading them into the cache.  (This feature is currently
 * only available for row-store objects.)
 *
 * The way cursor truncate works in a row-store object is it explicitly reads
 * the first and last pages of the truncate range, then walks the tree with a
 * flag so the cursor walk code marks any page within the range, that hasn't
 * yet been read and which has no overflow items, as deleted, by changing the
 * WT_REF state to WT_REF_DELETED.  Pages already in the cache or with overflow
 * items, have their rows updated/deleted individually. The transaction for the
 * delete operation is stored in memory referenced by the WT_REF.page_del field.
 *
 * Future cursor walks of the tree will skip the deleted page based on the
 * transaction stored for the delete, but it gets more complicated if a read is
 * done using a random key, or a cursor walk is done with a transaction where
 * the delete is not visible.  In those cases, we read the original contents of
 * the page.  The page-read code notices a deleted page is being read, and as
 * part of the read instantiates the contents of the page, creating a WT_UPDATE
 * with a deleted operation, in the same transaction as deleted the page.  In
 * other words, the read process makes it appear as if the page was read and
 * each individual row deleted, exactly as would have happened if the page had
 * been in the cache all along.
 *
 * There's an additional complication to support rollback of the page delete.
 * When the page was marked deleted, a pointer to the WT_REF was saved in the
 * deleting session's transaction list and the delete is unrolled by resetting
 * the WT_REF_DELETED state back to WT_REF_DISK.  However, if the page has been
 * instantiated by some reading thread, that's not enough, each individual row
 * on the page must have the delete operation reset.  If the page split, the
 * WT_UPDATE lists might have been saved/restored during reconciliation and
 * appear on multiple pages, and the WT_REF stored in the deleting session's
 * transaction list is no longer useful.  For this reason, when the page is
 * instantiated by a read, a list of the WT_UPDATE structures on the page is
 * stored in the WT_REF.page_del field, with the transaction ID, that way the
 * session unrolling the delete can find all of the WT_UPDATE structures that
 * require update.
 *
 * One final note: pages can also be marked deleted if emptied and evicted.  In
 * that case, the WT_REF state will be set to WT_REF_DELETED but there will not
 * be any associated WT_REF.page_del field.  These pages are always skipped
 * during cursor traversal (the page could not have been evicted if there were
 * updates that weren't globally visible), and if read is forced to instantiate
 * such a page, it simply creates an empty page from scratch.
 */

/*
 * __wt_delete_page --
 *	If deleting a range, try to delete the page without instantiating it.
 */
int
__wt_delete_page(WT_SESSION_IMPL *session, WT_REF *ref, int *skipp)
{
	WT_DECL_RET;
	WT_PAGE *parent;

	*skipp = 0;

	/* If we have a clean page in memory, attempt to evict it. */
	if (ref->state == WT_REF_MEM &&
	    __wt_atomic_casv32(&ref->state, WT_REF_MEM, WT_REF_LOCKED)) {
		if (__wt_page_is_modified(ref->page)) {
			WT_PUBLISH(ref->state, WT_REF_MEM);
			return (0);
		}

<<<<<<< HEAD
		(void)WT_ATOMIC_ADD4(S2BT(session)->evict_busy, 1);
		ret = __wt_evict(session, ref, 0);
		(void)WT_ATOMIC_SUB4(S2BT(session)->evict_busy, 1);
=======
		(void)__wt_atomic_addv32(&S2BT(session)->evict_busy, 1);
		ret = __wt_evict_page(session, ref);
		(void)__wt_atomic_subv32(&S2BT(session)->evict_busy, 1);
>>>>>>> ada57c1e
		WT_RET_BUSY_OK(ret);
	}

	/*
	 * Atomically switch the page's state to lock it.  If the page is not
	 * on-disk, other threads may be using it, no fast delete.
	 *
	 * Possible optimization: if the page is already deleted and the delete
	 * is visible to us (the delete has been committed), we could skip the
	 * page instead of instantiating it and figuring out there are no rows
	 * in the page.  While that's a huge amount of work to no purpose, it's
	 * unclear optimizing for overlapping range deletes is worth the effort.
	 */
	if (ref->state != WT_REF_DISK ||
	    !__wt_atomic_casv32(&ref->state, WT_REF_DISK, WT_REF_LOCKED))
		return (0);

	/*
	 * We cannot fast-delete pages that have overflow key/value items as
	 * the overflow blocks have to be discarded.  The way we figure that
	 * out is to check the on-page cell type for the page, cells for leaf
	 * pages that have no overflow items are special.
	 *
	 * In some cases, the reference address may not reference an on-page
	 * cell (for example, some combination of page splits), in which case
	 * we can't check the original cell value and we fail.
	 *
	 * To look at an on-page cell, we need to look at the parent page, and
	 * that's dangerous, our parent page could change without warning if
	 * the parent page were to split, deepening the tree.  It's safe: the
	 * page's reference will always point to some valid page, and if we find
	 * any problems we simply fail the fast-delete optimization.
	 *
	 * !!!
	 * I doubt it's worth the effort, but we could copy the cell's type into
	 * the reference structure, and then we wouldn't need an on-page cell.
	 */
	parent = ref->home;
	if (__wt_off_page(parent, ref->addr) ||
	    __wt_cell_type_raw(ref->addr) != WT_CELL_ADDR_LEAF_NO)
		goto err;

	/*
	 * This action dirties the parent page: mark it dirty now, there's no
	 * future reconciliation of the child leaf page that will dirty it as
	 * we write the tree.
	 */
	WT_ERR(__wt_page_parent_modify_set(session, ref, 0));

	/*
	 * Record the change in the transaction structure and set the change's
	 * transaction ID.
	 */
	WT_ERR(__wt_calloc_one(session, &ref->page_del));
	ref->page_del->txnid = session->txn.id;

	WT_ERR(__wt_txn_modify_ref(session, ref));

	*skipp = 1;
	WT_PUBLISH(ref->state, WT_REF_DELETED);
	return (0);

err:	__wt_free(session, ref->page_del);

	/*
	 * Restore the page to on-disk status, we'll have to instantiate it.
	 */
	WT_PUBLISH(ref->state, WT_REF_DISK);
	return (ret);
}

/*
 * __wt_delete_page_rollback --
 *	Abort pages that were deleted without being instantiated.
 */
void
__wt_delete_page_rollback(WT_SESSION_IMPL *session, WT_REF *ref)
{
	WT_UPDATE **upd;

	/*
	 * If the page is still "deleted", it's as we left it, reset the state
	 * to on-disk and we're done.  Otherwise, we expect the page is either
	 * instantiated or being instantiated.  Loop because it's possible for
	 * the page to return to the deleted state if instantiation fails.
	 */
	for (;; __wt_yield())
		switch (ref->state) {
		case WT_REF_DISK:
		case WT_REF_READING:
			WT_ASSERT(session, 0);		/* Impossible, assert */
			break;
		case WT_REF_DELETED:
			/*
			 * If the page is still "deleted", it's as we left it,
			 * reset the state.
			 */
			if (__wt_atomic_casv32(
			    &ref->state, WT_REF_DELETED, WT_REF_DISK))
				return;
			break;
		case WT_REF_LOCKED:
			/*
			 * A possible state, the page is being instantiated.
			 */
			break;
		case WT_REF_MEM:
		case WT_REF_SPLIT:
			/*
			 * We can't use the normal read path to get a copy of
			 * the page because the session may have closed the
			 * cursor, we no longer have the reference to the tree
			 * required for a hazard pointer.  We're safe because
			 * with unresolved transactions, the page isn't going
			 * anywhere.
			 *
			 * The page is in an in-memory state, walk the list of
			 * update structures and abort them.
			 */
			for (upd =
			    ref->page_del->update_list; *upd != NULL; ++upd)
				(*upd)->txnid = WT_TXN_ABORTED;

			/*
			 * Discard the memory, the transaction can't abort
			 * twice.
			 */
			__wt_free(session, ref->page_del->update_list);
			__wt_free(session, ref->page_del);
			return;
		}
}

/*
 * __wt_delete_page_skip --
 *	If iterating a cursor, skip deleted pages that are visible to us.
 */
int
__wt_delete_page_skip(WT_SESSION_IMPL *session, WT_REF *ref)
{
	int skip;

	/*
	 * Deleted pages come from two sources: either it's a fast-delete as
	 * described above, or the page has been emptied by other operations
	 * and eviction deleted it.
	 *
	 * In both cases, the WT_REF state will be WT_REF_DELETED.  In the case
	 * of a fast-delete page, there will be a WT_PAGE_DELETED structure with
	 * the transaction ID of the transaction that deleted the page, and the
	 * page is visible if that transaction ID is visible.  In the case of an
	 * empty page, there will be no WT_PAGE_DELETED structure and the delete
	 * is by definition visible, eviction could not have deleted the page if
	 * there were changes on it that were not globally visible.
	 *
	 * We're here because we found a WT_REF state set to WT_REF_DELETED.  It
	 * is possible the page is being read into memory right now, though, and
	 * the page could switch to an in-memory state at any time.  Lock down
	 * the structure, just to be safe.
	 */
	if (ref->page_del == NULL)
		return (1);

	if (!__wt_atomic_casv32(&ref->state, WT_REF_DELETED, WT_REF_LOCKED))
		return (0);

	skip = (ref->page_del == NULL ||
	    __wt_txn_visible(session, ref->page_del->txnid));

	WT_PUBLISH(ref->state, WT_REF_DELETED);
	return (skip);
}

/*
 * __wt_delete_page_instantiate --
 *	Instantiate an entirely deleted row-store leaf page.
 */
int
__wt_delete_page_instantiate(WT_SESSION_IMPL *session, WT_REF *ref)
{
	WT_BTREE *btree;
	WT_DECL_RET;
	WT_PAGE *page;
	WT_PAGE_DELETED *page_del;
	WT_UPDATE **upd_array, *upd;
	size_t size;
	uint32_t i;

	btree = S2BT(session);
	page = ref->page;
	page_del = ref->page_del;

	/*
	 * Give the page a modify structure.
	 *
	 * If the tree is already dirty and so will be written, mark the page
	 * dirty.  (We'd like to free the deleted pages, but if the handle is
	 * read-only or if the application never modifies the tree, we're not
	 * able to do so.)
	 */
	if (btree->modified) {
		WT_RET(__wt_page_modify_init(session, page));
		__wt_page_modify_set(session, page);
	}

	/*
	 * An operation is accessing a "deleted" page, and we're building an
	 * in-memory version of the page (making it look like all entries in
	 * the page were individually updated by a remove operation).  There
	 * are two cases where we end up here:
	 *
	 * First, a running transaction used a truncate call to delete the page
	 * without reading it, in which case the page reference includes a
	 * structure with a transaction ID; the page we're building might split
	 * in the future, so we update that structure to include references to
	 * all of the update structures we create, so the transaction can abort.
	 *
	 * Second, a truncate call deleted a page and the truncate committed,
	 * but an older transaction in the system forced us to keep the old
	 * version of the page around, then we crashed and recovered, and now
	 * we're being forced to read that page.
	 *
	 * In the first case, we have a page reference structure, in the second
	 * second, we don't.
	 *
	 * Allocate the per-reference update array; in the case of instantiating
	 * a page, deleted by a running transaction that might eventually abort,
	 * we need a list of the update structures so we can do that abort.  The
	 * hard case is if a page splits: the update structures might be moved
	 * to different pages, and we still have to find them all for an abort.
	 */

	if (page_del != NULL)
		WT_RET(__wt_calloc_def(
		    session, page->pg_row_entries + 1, &page_del->update_list));

	/* Allocate the per-page update array. */
	WT_ERR(__wt_calloc_def(session, page->pg_row_entries, &upd_array));
	page->pg_row_upd = upd_array;

	/*
	 * Fill in the per-reference update array with references to update
	 * structures, fill in the per-page update array with references to
	 * deleted items.
	 */
	for (i = 0, size = 0; i < page->pg_row_entries; ++i) {
		WT_ERR(__wt_calloc_one(session, &upd));
		WT_UPDATE_DELETED_SET(upd);

		if (page_del == NULL)
			upd->txnid = WT_TXN_NONE;	/* Globally visible */
		else {
			upd->txnid = page_del->txnid;
			page_del->update_list[i] = upd;
		}

		upd->next = upd_array[i];
		upd_array[i] = upd;

		size += sizeof(WT_UPDATE *) + WT_UPDATE_MEMSIZE(upd);
	}

	__wt_cache_page_inmem_incr(session, page, size);

	return (0);

err:	/*
	 * There's no need to free the page update structures on error, our
	 * caller will discard the page and do that work for us.  We could
	 * similarly leave the per-reference update array alone because it
	 * won't ever be used by any page that's not in-memory, but cleaning
	 * it up makes sense, especially if we come back in to this function
	 * attempting to instantiate this page again.
	 */
	if (page_del != NULL)
		__wt_free(session, page_del->update_list);
	return (ret);
}<|MERGE_RESOLUTION|>--- conflicted
+++ resolved
@@ -76,15 +76,9 @@
 			return (0);
 		}
 
-<<<<<<< HEAD
-		(void)WT_ATOMIC_ADD4(S2BT(session)->evict_busy, 1);
+		(void)__wt_atomic_addv32(&S2BT(session)->evict_busy, 1);
 		ret = __wt_evict(session, ref, 0);
-		(void)WT_ATOMIC_SUB4(S2BT(session)->evict_busy, 1);
-=======
-		(void)__wt_atomic_addv32(&S2BT(session)->evict_busy, 1);
-		ret = __wt_evict_page(session, ref);
 		(void)__wt_atomic_subv32(&S2BT(session)->evict_busy, 1);
->>>>>>> ada57c1e
 		WT_RET_BUSY_OK(ret);
 	}
 
