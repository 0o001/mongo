--- conflicted
+++ resolved
@@ -243,14 +243,8 @@
 		F_SET(cache, WT_EVICT_ACTIVE);
 		WT_VERBOSE_RET(session, evictserver,
 		    "Eviction pass with: Max: %" PRIu64
-<<<<<<< HEAD
 		    " In use: %" PRIu64 " Dirty: %" PRIu64,
 		    bytes_max, bytes_inuse, dirty_inuse);
-=======
-		    " In use: %" PRIu64 " Dirty: %" PRIu64 " Merge: %s",
-		    bytes_max, bytes_inuse, dirty_inuse,
-		    LF_ISSET(WT_EVICT_PASS_INTERNAL) ? "yes" : "no");
->>>>>>> c4787a48
 
 		/*
 		 * When the cache is full, track whether pages are being
@@ -883,13 +877,8 @@
 	WT_DECL_RET;
 	WT_EVICT_ENTRY *end, *evict, *start;
 	WT_PAGE *page;
-<<<<<<< HEAD
-	int modified, restarts;
-=======
-	int internal_pages, levels, modified, restarts;
-	uint32_t walk_flags;
+	int internal_pages, modified, restarts;
 	uint64_t pages_walked;
->>>>>>> c4787a48
 
 	btree = S2BT(session);
 	cache = S2C(session)->cache;
@@ -901,24 +890,13 @@
 	    WT_PAGE_IS_ROOT(btree->evict_page) || __wt_page_ref(
 	    session, btree->evict_page)->state == WT_REF_EVICT_WALK);
 
-<<<<<<< HEAD
-=======
-	walk_flags = WT_TREE_EVICT;
-	if (LF_ISSET(WT_EVICT_PASS_INTERNAL))
-		walk_flags |= WT_TREE_SKIP_LEAF;
-
->>>>>>> c4787a48
 	/*
 	 * Get some more eviction candidate pages.
 	 */
 	for (evict = start, pages_walked = 0, internal_pages = restarts = 0;
 	    evict < end && (ret == 0 || ret == WT_NOTFOUND);
-<<<<<<< HEAD
-	    ret = __wt_tree_walk(session, &btree->evict_page, WT_TREE_EVICT)) {
-=======
-	    ret = __wt_tree_walk(session, &btree->evict_page, walk_flags),
+	    ret = __wt_tree_walk(session, &btree->evict_page, WT_TREE_EVICT),
 	    ++pages_walked) {
->>>>>>> c4787a48
 		if ((page = btree->evict_page) == NULL) {
 			ret = 0;
 			/*
@@ -944,36 +922,6 @@
 		if (F_ISSET_ATOMIC(page, WT_PAGE_EVICT_LRU))
 			continue;
 
-		/*
-<<<<<<< HEAD
-=======
-		 * !!!
-		 * In normal operation, don't restrict ourselves to only the
-		 * top-most page (that is, don't require that page->parent is
-		 * not mergeable).  If there is a big, busy enough split-merge
-		 * tree, the top-level merge will only happen if we can lock
-		 * the whole subtree exclusively.  Consider smaller merges in
-		 * case locking the whole tree fails.
-		 */
-		if (levels != 0) {
-			if (levels < WT_MERGE_STACK_MIN)
-				continue;
-
-			/*
-			 * Concentrate near the top of a stack -- with forced
-			 * eviction, stacks of split-merge pages can get very
-			 * deep, and merging near the bottom isn't helpful.
-			 */
-			if (LF_ISSET(WT_EVICT_PASS_INTERNAL) &&
-			    __wt_btree_mergeable(page->parent) &&
-			    __wt_btree_mergeable(page->parent->parent))
-				continue;
-
-			/* The remaining checks don't apply to merges. */
-			goto add;
-		} else if (LF_ISSET(WT_EVICT_PASS_INTERNAL))
-			continue;
-
 		/* Limit internal pages to 50% unless we get aggressive. */
 		if ((page->type == WT_PAGE_COL_INT ||
 		    page->type == WT_PAGE_ROW_INT) &&
@@ -982,15 +930,13 @@
 			break;
 
 		/*
->>>>>>> c4787a48
 		 * If this page has never been considered for eviction,
 		 * set its read generation to a little bit in the
 		 * future and move on, give readers a chance to start
 		 * updating the read generation.
 		 */
 		if (page->read_gen == WT_READ_GEN_NOTSET) {
-			page->read_gen =
-			    __wt_cache_read_gen_set(session);
+			page->read_gen = __wt_cache_read_gen_set(session);
 			continue;
 		}
 
