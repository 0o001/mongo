/*-
 * Copyright (c) 2008-2012 WiredTiger, Inc.
 *	All rights reserved.
 *
 * See the file LICENSE for redistribution information.
 */

/*
 * WT_PROCESS --
 *	Per-process information for the library.
 */
struct __wt_process {
	WT_SPINLOCK spinlock;		/* Per-process spinlock */

					/* Locked: connection queue */
	TAILQ_HEAD(__wt_connection_impl_qh, __wt_connection_impl) connqh;
};

/*******************************************
 * Implementation of WT_SESSION
 *******************************************/
/*
 * WT_BTREE_SESSION --
 *      Per-session cache of btree handles to avoid synchronization when
 *      opening cursors.
 */
struct __wt_btree_session {
	WT_BTREE *btree;

	TAILQ_ENTRY(__wt_btree_session) q;
};

/*
 * WT_HAZARD --
 *	A hazard reference.
 */
struct __wt_hazard {
	WT_PAGE *page;			/* Page address */
#ifdef HAVE_DIAGNOSTIC
	const char *file;		/* File/line where hazard acquired */
	int	    line;
#endif
};

typedef	enum {
	WT_SERIAL_NONE=0,		/* No request */
	WT_SERIAL_FUNC=1,		/* Function, then return */
	WT_SERIAL_EVICT=2,		/* Function, then schedule evict */
} wq_state_t;

/* Get the connection implementation for a session */
#define	S2C(session) ((WT_CONNECTION_IMPL *)(session)->iface.connection)

/*
 * WT_SESSION_IMPL --
 *	Implementation of WT_SESSION.
 */
struct __wt_session_impl {
	WT_SESSION iface;

<<<<<<< HEAD
=======
	u_int active;			/* Non-zero if the session is in-use */

	WT_CONDVAR *cond;		/* Condition variable */

>>>>>>> 8e0bafa0
	const char *name;		/* Name */

	WT_EVENT_HANDLER *event_handler;/* Application's event handlers */

	WT_CONDVAR *cond;		/* Condition variable */

	WT_BTREE *btree;		/* Current file */
	TAILQ_HEAD(__btrees, __wt_btree_session) btrees;

	WT_CURSOR *cursor;		/* Current cursor */
					/* Cursors closed with the session */
	TAILQ_HEAD(__cursors, __wt_cursor) cursors;

	WT_BTREE *metafile;		/* Metadata file */
	void	*meta_track;		/* Metadata operation tracking */
	void	*meta_track_next;	/* Current position */
	void	*meta_track_sub;	/* Child transaction / save point */
	size_t	 meta_track_alloc;	/* Currently allocated */
#define	WT_META_TRACKING(session)	(session->meta_track_next != NULL)

	TAILQ_HEAD(__tables, __wt_table) tables;

	WT_ITEM	logrec_buf;		/* Buffer for log records */
	WT_ITEM	logprint_buf;		/* Buffer for debug log records */

	WT_ITEM	**scratch;		/* Temporary memory for any function */
	u_int	scratch_alloc;		/* Currently allocated */

					/* Serialized operation state */
	void	*wq_args;		/* Operation arguments */
	int	wq_sleeping;		/* Thread is blocked */
	int	wq_ret;			/* Return value */

<<<<<<< HEAD
	WT_HAZARD *hazard;		/* Hazard reference array */

	WT_TXN	txn;			/* Transaction state */

=======
>>>>>>> 8e0bafa0
	void	*reconcile;		/* Reconciliation information */

	WT_REF **excl;			/* Eviction exclusive list */
	u_int	 excl_next;		/* Next empty slot */
	size_t	 excl_allocated;	/* Bytes allocated */

#define	WT_SYNC			1	/* Sync the file */
#define	WT_SYNC_DISCARD		2	/* Sync the file, discard pages */
#define	WT_SYNC_DISCARD_NOWRITE	3	/* Discard the file */
	int syncop;			/* File operation */

	uint32_t id;			/* Offset in conn->session_array */

	uint32_t flags;

	/*
	 * The hazard reference must be placed at the end of the structure: the
	 * structure is cleared when closed, all except the hazard reference.
	 * Putting the hazard reference at the end of the structure allows us to
	 * easily call a function to clear memory up to, but not including, the
	 * hazard reference.
	 */
#define	WT_SESSION_CLEAR(s)	memset(s, 0, WT_PTRDIFF(&(s)->hazard, s))
	WT_HAZARD *hazard;		/* Hazard reference array */
};

/*******************************************
 * Implementation of WT_CONNECTION
 *******************************************/
/*
 * WT_NAMED_COLLATOR --
 *	A collator list entry
 */
struct __wt_named_collator {
	const char *name;		/* Name of collator */
	WT_COLLATOR *collator;	        /* User supplied object */
	TAILQ_ENTRY(__wt_named_collator) q;	/* Linked list of collators */
};

/*
 * WT_NAMED_COMPRESSOR --
 *	A compressor list entry
 */
struct __wt_named_compressor {
	const char *name;		/* Name of compressor */
	WT_COMPRESSOR *compressor;	/* User supplied callbacks */
	TAILQ_ENTRY(__wt_named_compressor) q;	/* Linked list of compressors */
};

/*
 * WT_NAMED_DATA_SOURCE --
 *	A data source list entry
 */
struct __wt_named_data_source {
	const char *prefix;		/* Name of compressor */
	WT_DATA_SOURCE *dsrc;		/* User supplied callbacks */
	TAILQ_ENTRY(__wt_named_data_source) q;	/* Linked list of compressors */
};

/*
 * Allocate some additional slots for internal sessions.  There is a default
 * session for each connection, plus a session for the eviction thread.
 */
#define	WT_NUM_INTERNAL_SESSIONS	2

/*
 * WT_CONNECTION_IMPL --
 *	Implementation of WT_CONNECTION
 */
struct __wt_connection_impl {
	WT_CONNECTION iface;

	/* For operations without an application-supplied session */
	WT_SESSION_IMPL *default_session;
	WT_SESSION_IMPL  dummy_session;

	WT_SPINLOCK fh_lock;		/* File handle queue spinlock */
	WT_SPINLOCK serial_lock;	/* Serial function call spinlock */
	WT_SPINLOCK spinlock;		/* General purpose spinlock */

	WT_RWLOCK *ckpt_rwlock;		/* Checkpoint lock */

					/* Connection queue */
	TAILQ_ENTRY(__wt_connection_impl) q;

	const char *home;		/* Database home */
	int is_new;			/* Connection created database */

	WT_FH *lock_fh;			/* Lock file handle */

	pthread_t cache_evict_tid;	/* Cache eviction server thread ID */
	pthread_t cache_read_tid;	/* Cache read server thread ID */

					/* Locked: btree list */
	TAILQ_HEAD(__wt_btree_qh, __wt_btree) btqh;
					/* Locked: file list */
	TAILQ_HEAD(__wt_fh_qh, __wt_fh) fhqh;

					/* Locked: library list */
	TAILQ_HEAD(__wt_dlh_qh, __wt_dlh) dlhqh;

	u_int btqcnt;			/* Locked: btree count */
	u_int next_file_id;		/* Locked: file ID counter */

	/*
	 * WiredTiger allocates space for 50 simultaneous sessions (threads of
	 * control) by default.  Growing the number of threads dynamically is
	 * possible, but tricky since server threads are walking the array
	 * without locking it.
	 *
	 * There's an array of WT_SESSION_IMPL pointers that reference the
	 * allocated array; we do it that way because we want an easy way for
	 * the server thread code to avoid walking the entire array when only a
	 * few threads are running.
	 */
<<<<<<< HEAD
	WT_SESSION_IMPL	**sessions;		/* Session reference */
	void		 *session_array;	/* Session array */
	uint32_t	  session_cnt;		/* Session count */
	uint32_t	  session_size;		/* Maximum sessions. */
=======
	WT_SESSION_IMPL	*sessions;	/* Session reference */
	uint32_t	 session_size;	/* Session array size */
	uint32_t	 session_cnt;	/* Session count */
>>>>>>> 8e0bafa0

	/*
	 * WiredTiger allocates space for 15 hazard references in each thread of
	 * control, by default.  There's no code path that requires more than 15
	 * pages at a time (and if we find one, the right change is to increase
	 * the default).
	 */
<<<<<<< HEAD
	WT_HAZARD *hazard;		/* Hazard references array */
	uint32_t   hazard_size;
=======
	uint32_t   hazard_size;		/* Hazard array size */
>>>>>>> 8e0bafa0

	WT_CACHE  *cache;		/* Page cache */
	uint64_t   cache_size;

	WT_TXN_GLOBAL txn_global;	/* Global transaction state. */

	WT_CONNECTION_STATS *stats;	/* Connection statistics */

	WT_FH	   *log_fh;		/* Logging file handle */

					/* Locked: collator list */
	TAILQ_HEAD(__wt_coll_qh, __wt_named_collator) collqh;

					/* Locked: compressor list */
	TAILQ_HEAD(__wt_comp_qh, __wt_named_compressor) compqh;

					/* Locked: data source list */
	TAILQ_HEAD(__wt_dsrc_qh, __wt_named_data_source) dsrcqh;

	FILE *msgfile;
	void (*msgcall)(const WT_CONNECTION_IMPL *, const char *);

	/* If non-zero, all buffers used for I/O will be aligned to this. */
	size_t buffer_alignment;

	uint32_t direct_io;
	uint32_t verbose;

	uint32_t flags;
};

/* Standard entry points to the API: declares/initializes local variables. */
#define	API_CONF_DEFAULTS(h, n, cfg)					\
	{ __wt_confdfl_##h##_##n, (cfg), NULL }

#define	API_SESSION_INIT(s, h, n, cur, bt)				\
	WT_BTREE *__oldbtree = (s)->btree;				\
	const char *__oldname = (s)->name;				\
	(s)->cursor = (cur);						\
	(s)->btree = (bt);						\
	(s)->name = #h "." #n;

#define	API_CALL_NOCONF(s, h, n, cur, bt) do {				\
	API_SESSION_INIT(s, h, n, cur, bt);

#define	API_CALL(s, h, n, cur, bt, cfg, cfgvar) do {			\
	const char *cfgvar[] = API_CONF_DEFAULTS(h, n, cfg);		\
	API_SESSION_INIT(s, h, n, cur, bt);				\
	WT_ERR(((cfg) != NULL) ?					\
	    __wt_config_check((s), __wt_confchk_##h##_##n, (cfg)) : 0)

#define	API_END(s)							\
	if ((s) != NULL) {						\
		(s)->btree = __oldbtree;				\
		(s)->name = __oldname;					\
	}								\
} while (0)

/*
 * If a session or connection method is about to return WT_NOTFOUND (some
 * underlying object was not found), map it to ENOENT, only cursor methods
 * return WT_NOTFOUND.
 */
#define	API_END_NOTFOUND_MAP(s, ret)					\
	API_END(s);							\
	return ((ret) == WT_NOTFOUND ? ENOENT : (ret))

#define	SESSION_API_CALL(s, n, cfg, cfgvar)				\
	API_CALL(s, session, n, NULL, NULL, cfg, cfgvar);

#define	CONNECTION_API_CALL(conn, s, n, cfg, cfgvar)			\
	s = conn->default_session;					\
	API_CALL(s, connection, n, NULL, NULL, cfg, cfgvar);		\

#define	CURSOR_API_CALL(cur, s, n, bt)					\
	(s) = (WT_SESSION_IMPL *)(cur)->session;			\
	API_CALL_NOCONF(s, cursor, n, (cur), bt);			\

/*******************************************
 * Global variables.
 *******************************************/
extern WT_EVENT_HANDLER *__wt_event_handler_default;
extern WT_EVENT_HANDLER *__wt_event_handler_verbose;
extern WT_PROCESS __wt_process;

/*
 * DO NOT EDIT: automatically built by dist/api_flags.py.
 * API flags section: BEGIN
 */
#define	WT_CONN_NOSYNC					0x00000004
#define	WT_CONN_TRANSACTIONAL				0x00000002
#define	WT_DIRECTIO_DATA				0x00000002
#define	WT_DIRECTIO_LOG					0x00000001
#define	WT_PAGE_FREE_IGNORE_DISK			0x00000001
#define	WT_REC_SINGLE					0x00000001
#define	WT_SERVER_RUN					0x00000001
#define	WT_SESSION_INTERNAL				0x00000002
#define	WT_SESSION_SALVAGE_QUIET_ERR			0x00000001
#define	WT_VERB_block					0x00001000
#define	WT_VERB_evict					0x00000800
#define	WT_VERB_evictserver				0x00000400
#define	WT_VERB_fileops					0x00000200
#define	WT_VERB_hazard					0x00000100
#define	WT_VERB_mutex					0x00000080
#define	WT_VERB_read					0x00000040
#define	WT_VERB_readserver				0x00000020
#define	WT_VERB_reconcile				0x00000010
#define	WT_VERB_salvage					0x00000008
#define	WT_VERB_snapshot				0x00000004
#define	WT_VERB_verify					0x00000002
#define	WT_VERB_write					0x00000001
/*
 * API flags section: END
 * DO NOT EDIT: automatically built by dist/api_flags.py.
 */<|MERGE_RESOLUTION|>--- conflicted
+++ resolved
@@ -58,18 +58,13 @@
 struct __wt_session_impl {
 	WT_SESSION iface;
 
-<<<<<<< HEAD
-=======
 	u_int active;			/* Non-zero if the session is in-use */
 
 	WT_CONDVAR *cond;		/* Condition variable */
 
->>>>>>> 8e0bafa0
 	const char *name;		/* Name */
 
 	WT_EVENT_HANDLER *event_handler;/* Application's event handlers */
-
-	WT_CONDVAR *cond;		/* Condition variable */
 
 	WT_BTREE *btree;		/* Current file */
 	TAILQ_HEAD(__btrees, __wt_btree_session) btrees;
@@ -98,13 +93,8 @@
 	int	wq_sleeping;		/* Thread is blocked */
 	int	wq_ret;			/* Return value */
 
-<<<<<<< HEAD
-	WT_HAZARD *hazard;		/* Hazard reference array */
-
 	WT_TXN	txn;			/* Transaction state */
 
-=======
->>>>>>> 8e0bafa0
 	void	*reconcile;		/* Reconciliation information */
 
 	WT_REF **excl;			/* Eviction exclusive list */
@@ -220,16 +210,9 @@
 	 * the server thread code to avoid walking the entire array when only a
 	 * few threads are running.
 	 */
-<<<<<<< HEAD
-	WT_SESSION_IMPL	**sessions;		/* Session reference */
-	void		 *session_array;	/* Session array */
-	uint32_t	  session_cnt;		/* Session count */
-	uint32_t	  session_size;		/* Maximum sessions. */
-=======
 	WT_SESSION_IMPL	*sessions;	/* Session reference */
 	uint32_t	 session_size;	/* Session array size */
 	uint32_t	 session_cnt;	/* Session count */
->>>>>>> 8e0bafa0
 
 	/*
 	 * WiredTiger allocates space for 15 hazard references in each thread of
@@ -237,12 +220,7 @@
 	 * pages at a time (and if we find one, the right change is to increase
 	 * the default).
 	 */
-<<<<<<< HEAD
-	WT_HAZARD *hazard;		/* Hazard references array */
-	uint32_t   hazard_size;
-=======
 	uint32_t   hazard_size;		/* Hazard array size */
->>>>>>> 8e0bafa0
 
 	WT_CACHE  *cache;		/* Page cache */
 	uint64_t   cache_size;
