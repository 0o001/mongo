// dbcommands.cpp

/**
*
*    This program is free software: you can redistribute it and/or  modify
*    it under the terms of the GNU Affero General Public License, version 3,
*    as published by the Free Software Foundation.
*
*    This program is distributed in the hope that it will be useful,
*    but WITHOUT ANY WARRANTY; without even the implied warranty of
*    MERCHANTABILITY or FITNESS FOR A PARTICULAR PURPOSE.  See the
*    GNU Affero General Public License for more details.
*
*    You should have received a copy of the GNU Affero General Public License
*    along with this program.  If not, see <http://www.gnu.org/licenses/>.
*/

#include "stdafx.h"
#include "query.h"
#include "pdfile.h"
#include "jsobj.h"
#include "../util/builder.h"
#include <time.h>
#include "introspect.h"
#include "btree.h"
#include "../util/lruishmap.h"
#include "../util/md5.hpp"
#include "../util/processinfo.h"
#include "json.h"
#include "repl.h"
#include "replset.h"
#include "commands.h"
#include "db.h"
#include "instance.h"
#include "lasterror.h"
#include "security.h"
#include "queryoptimizer.h"
#include "../scripting/engine.h"

namespace mongo {

    extern int queryTraceLevel;
    extern int otherTraceLevel;
    extern int opLogging;
    void flushOpLog( stringstream &ss );

    void clean(const char *ns, NamespaceDetails *d) {
        for ( int i = 0; i < Buckets; i++ )
            d->deletedList[i].Null();
    }

    /* { validate: "collectionnamewithoutthedbpart" [, scandata: <bool>] } */
    string validateNS(const char *ns, NamespaceDetails *d, BSONObj *cmdObj) {
        bool scanData = true;
        if( cmdObj && cmdObj->hasElement("scandata") && !cmdObj->getBoolField("scandata") )
            scanData = false;
        bool valid = true;
        stringstream ss;
        ss << "\nvalidate\n";
        ss << "  details: " << hex << d << " ofs:" << nsindex(ns)->detailsOffset(d) << dec << endl;
        if ( d->capped )
            ss << "  capped:" << d->capped << " max:" << d->max << '\n';

        ss << "  firstExtent:" << d->firstExtent.toString() << " ns:" << d->firstExtent.ext()->ns.buf << '\n';
        ss << "  lastExtent:" << d->lastExtent.toString()    << " ns:" << d->lastExtent.ext()->ns.buf << '\n';
        try {
            d->firstExtent.ext()->assertOk();
            d->lastExtent.ext()->assertOk();

            DiskLoc el = d->firstExtent;
            int ne = 0;
            while( !el.isNull() ) {
                Extent *e = el.ext();
                e->assertOk();
                el = e->xnext;
                ne++;
                checkForInterrupt();
            }
            ss << "  # extents:" << ne << '\n';
        } catch (...) {
            valid=false;
            ss << " extent asserted ";
        }

        ss << "  datasize?:" << d->datasize << " nrecords?:" << d->nrecords << " lastExtentSize:" << d->lastExtentSize << '\n';
        ss << "  padding:" << d->paddingFactor << '\n';
        try {

            try {
                ss << "  first extent:\n";
                d->firstExtent.ext()->dump(ss);
                valid = valid && d->firstExtent.ext()->validates();
            }
            catch (...) {
                ss << "\n    exception firstextent\n" << endl;
            }

            set<DiskLoc> recs;
            if( scanData ) {
                auto_ptr<Cursor> c = theDataFileMgr.findAll(ns);
                int n = 0;
                long long len = 0;
                long long nlen = 0;
                int outOfOrder = 0;
                DiskLoc cl_last;
                while ( c->ok() ) {
                    n++;

                    DiskLoc cl = c->currLoc();
                    if ( n < 1000000 )
                        recs.insert(cl);
                    if ( d->capped ) {
                        if ( cl < cl_last )
                            outOfOrder++;
                        cl_last = cl;
                    }

                    Record *r = c->_current();
                    len += r->lengthWithHeaders;
                    nlen += r->netLength();
                    c->advance();
                }
                if ( d->capped ) {
                    ss << "  capped outOfOrder:" << outOfOrder;
                    if ( outOfOrder > 1 ) {
                        valid = false;
                        ss << " ???";
                    }
                    else ss << " (OK)";
                    ss << '\n';
                }
                ss << "  " << n << " objects found, nobj:" << d->nrecords << "\n";
                ss << "  " << len << " bytes data w/headers\n";
                ss << "  " << nlen << " bytes data wout/headers\n";
            }

            ss << "  deletedList: ";
            for ( int i = 0; i < Buckets; i++ ) {
                ss << (d->deletedList[i].isNull() ? '0' : '1');
            }
            ss << endl;
            int ndel = 0;
            long long delSize = 0;
            int incorrect = 0;
            for ( int i = 0; i < Buckets; i++ ) {
                DiskLoc loc = d->deletedList[i];
                try {
                    int k = 0;
                    while ( !loc.isNull() ) {
                        if ( recs.count(loc) )
                            incorrect++;
                        ndel++;

                        if ( loc.questionable() ) {
                            if ( loc.a() <= 0 || strstr(ns, "hudsonSmall") == 0 ) {
                                ss << "    ?bad deleted loc: " << loc.toString() << " bucket:" << i << " k:" << k << endl;
                                valid = false;
                                break;
                            }
                        }

                        DeletedRecord *d = loc.drec();
                        delSize += d->lengthWithHeaders;
                        loc = d->nextDeleted;
                        k++;
                        checkForInterrupt();
                    }
                } catch (...) {
                    ss <<"    ?exception in deleted chain for bucket " << i << endl;
                    valid = false;
                }
            }
            ss << "  deleted: n: " << ndel << " size: " << delSize << endl;
            if ( incorrect ) {
                ss << "    ?corrupt: " << incorrect << " records from datafile are in deleted list\n";
                valid = false;
            }

            int idxn = 0;
            try  {
                ss << "  nIndexes:" << d->nIndexes << endl;
                for ( ; idxn < d->nIndexes; idxn++ ) {
                    ss << "    " << d->indexes[idxn].indexNamespace() << " keys:" <<
                    d->indexes[idxn].head.btree()->fullValidate(d->indexes[idxn].head, d->indexes[idxn].keyPattern()) << endl;
                }
            }
            catch (...) {
                ss << "\n    exception during index validate idxn:" << idxn << endl;
                valid=false;
            }

        }
        catch (AssertionException) {
            ss << "\n    exception during validate\n" << endl;
            valid = false;
        }

        if ( !valid )
            ss << " ns corrupt, requires dbchk\n";

        return ss.str();
    }

    class CmdShutdown : public Command {
    public:
        virtual bool requiresAuth() { return true; }
        virtual bool adminOnly() { return true; }
        virtual bool logTheOp() {
            return false;
        }
        virtual bool slaveOk() {
            return true;
        }
        virtual void help( stringstream& help ) const {
            help << "shutdown the database.  must be ran against admin db and either (1) ran from localhost or (2) authenticated.\n";
        }
        CmdShutdown() : Command("shutdown") {}
        bool run(const char *ns, BSONObj& cmdObj, string& errmsg, BSONObjBuilder& result, bool fromRepl) {
            if( noauth ) {
                // if running without auth, you must be on localhost
                AuthenticationInfo *ai = authInfo.get();
                if( ai == 0 || !ai->isLocalHost ) {
                    log() << "ignoring shutdown cmd from client, not from localhost and running without auth" << endl;
                    errmsg = "unauthorized [2]";
                    return false;
                }
            }
            log() << "terminating, shutdown command received" << endl;
            dbexit( EXIT_CLEAN );
            return true;
        }
    } cmdShutdown;

    /* reset any errors so that getlasterror comes back clean.

       useful before performing a long series of operations where we want to
       see if any of the operations triggered an error, but don't want to check
       after each op as that woudl be a client/server turnaround.
    */
    class CmdResetError : public Command {
    public:
        virtual bool requiresAuth() { return false; }
        virtual bool logTheOp() {
            return false;
        }
        virtual bool slaveOk() {
            return true;
        }
        virtual void help( stringstream& help ) const {
            help << "reset error state (used with getpreverror)";
        }
        CmdResetError() : Command("reseterror") {}
        bool run(const char *ns, BSONObj& cmdObj, string& errmsg, BSONObjBuilder& result, bool fromRepl) {
            LastError *le = lastError.get();
            assert( le );
            le->reset();
            return true;
        }
    } cmdResetError;

    class CmdGetLastError : public Command {
    public:
        virtual bool requiresAuth() { return false; }
        virtual bool logTheOp() {
            return false;
        }
        virtual bool slaveOk() {
            return true;
        }
        virtual void help( stringstream& help ) const {
            help << "return error status of the last operation";
        }
        CmdGetLastError() : Command("getlasterror") {}
        bool run(const char *ns, BSONObj& cmdObj, string& errmsg, BSONObjBuilder& result, bool fromRepl) {
            LastError *le = lastError.get();
            assert( le );
            le->nPrev--; // we don't count as an operation
            if ( le->nPrev != 1 )
                LastError::noError.appendSelf( result );
            else
                le->appendSelf( result );
            return true;
        }
    } cmdGetLastError;

    /* for testing purposes only */
    class CmdForceError : public Command {
    public:
        virtual bool logTheOp() {
            return false;
        }
        virtual bool slaveOk() {
            return true;
        }
        CmdForceError() : Command("forceerror") {}
        bool run(const char *ns, BSONObj& cmdObj, string& errmsg, BSONObjBuilder& result, bool fromRepl) {
            uassert("forced error", false);
            return true;
        }
    } cmdForceError;

    class CmdGetPrevError : public Command {
    public:
        virtual bool requiresAuth() { return false; }
        virtual bool logTheOp() {
            return false;
        }
        virtual void help( stringstream& help ) const {
            help << "check for errors since last reseterror commandcal";
        }
        virtual bool slaveOk() {
            return true;
        }
        CmdGetPrevError() : Command("getpreverror") {}
        bool run(const char *ns, BSONObj& cmdObj, string& errmsg, BSONObjBuilder& result, bool fromRepl) {
            LastError *le = lastError.get();
            assert( le );
            le->nPrev--; // we don't count as an operation
            le->appendSelf( result );
            if ( le->valid )
                result.append( "nPrev", le->nPrev );
            else
                result.append( "nPrev", -1 );
            return true;
        }
    } cmdGetPrevError;

    class CmdSwitchToClientErrors : public Command {
    public:
        virtual bool requiresAuth() { return false; }
        virtual bool logTheOp() {
            return false;
        }
        virtual void help( stringstream& help ) const {
            help << "convert to id based errors rather than connection based";
        }
        virtual bool slaveOk() {
            return true;
        }
        CmdSwitchToClientErrors() : Command("switchtoclienterrors") {}
        bool run(const char *ns, BSONObj& cmdObj, string& errmsg, BSONObjBuilder& result, bool fromRepl) {
            if ( lastError.getID() ){
                errmsg = "already in client id mode";
                return false;
            }
            LastError *le = lastError.get();
            assert( le );
            le->nPrev--;
            le->overridenById = true;
            result << "ok" << 1;
            return true;
        }
    } cmdSwitchToClientErrors;

    class CmdDropDatabase : public Command {
    public:
        virtual bool logTheOp() {
            return true;
        }
        virtual void help( stringstream& help ) const {
            help << "drop (delete) this database";
        }
        virtual bool slaveOk() {
            return false;
        }
        CmdDropDatabase() : Command("dropDatabase") {}
        bool run(const char *ns, BSONObj& cmdObj, string& errmsg, BSONObjBuilder& result, bool fromRepl) {
            BSONElement e = cmdObj.findElement(name);
            log() << "dropDatabase " << ns << endl;
            int p = (int) e.number();
            if ( p != 1 )
                return false;
            dropDatabase(ns);
            return true;
        }
    } cmdDropDatabase;

    class CmdRepairDatabase : public Command {
    public:
        virtual bool logTheOp() {
            return false;
        }
        virtual bool slaveOk() {
            return true;
        }
        virtual void help( stringstream& help ) const {
            help << "repair database.  also compacts. note: slow.";
        }
        CmdRepairDatabase() : Command("repairDatabase") {}
        bool run(const char *ns, BSONObj& cmdObj, string& errmsg, BSONObjBuilder& result, bool fromRepl) {
            BSONElement e = cmdObj.findElement(name);
            log() << "repairDatabase " << ns << endl;
            int p = (int) e.number();
            if ( p != 1 )
                return false;
            e = cmdObj.findElement( "preserveClonedFilesOnFailure" );
            bool preserveClonedFilesOnFailure = e.isBoolean() && e.boolean();
            e = cmdObj.findElement( "backupOriginalFiles" );
            bool backupOriginalFiles = e.isBoolean() && e.boolean();
            return repairDatabase( ns, errmsg, preserveClonedFilesOnFailure, backupOriginalFiles );
        }
    } cmdRepairDatabase;
    
    /* set db profiling level
       todo: how do we handle profiling information put in the db with replication?
             sensibly or not?
    */
    class CmdProfile : public Command {
    public:
        virtual bool slaveOk() {
            return true;
        }
        virtual void help( stringstream& help ) const {
            help << "enable or disable performance profiling";
        }
        CmdProfile() : Command("profile") {}
        bool run(const char *ns, BSONObj& cmdObj, string& errmsg, BSONObjBuilder& result, bool fromRepl) {
            BSONElement e = cmdObj.findElement(name);
            result.append("was", (double) database->profile);
            int p = (int) e.number();
            bool ok = false;
            if ( p == -1 )
                ok = true;
            else if ( p >= 0 && p <= 2 ) {
                if( p && nsdetails(database->profileName.c_str()) == 0 ) {
                    BSONObjBuilder spec;
                    spec.appendBool( "capped", true );
                    spec.append( "size", 131072.0 );

                    if ( !userCreateNS( database->profileName.c_str(), spec.done(), errmsg, true ) ) {
                        return false;
                    }
                }
                ok = true;
                database->profile = p;
            }
            return ok;
        }
    } cmdProfile;

    class CmdServerStatus : public Command {
    public:
        virtual bool slaveOk() {
            return true;
        }
        CmdServerStatus() : Command("serverStatus") {
            started = time(0);
        }
        bool run(const char *ns, BSONObj& cmdObj, string& errmsg, BSONObjBuilder& result, bool fromRepl) {

            result.append("uptime",(double) (time(0)-started));
            
            {
                BSONObjBuilder t;

                unsigned long long last, start, timeLocked;
                dbMutexInfo.timingInfo(start, timeLocked);
                last = curTimeMicros64();
                double tt = (double) last-start;
                double tl = (double) timeLocked;
                t.append("totalTime", tt);
                t.append("lockTime", tl);
                t.append("ratio", tl/tt);
                
                result.append( "globalLock" , t.obj() );
            }
            
            {
                ProcessInfo p;
                if ( p.supported() ){
                    BSONObjBuilder t;
                    t.append( "resident" , p.getResidentSize() );
                    t.append( "virtual" , p.getVirtualMemorySize() );
                    t.append( "mapped" , MemoryMappedFile::totalMappedLength() / ( 1024 * 1024 ) );
                    result.append( "mem" , t.obj() );
                }
                else {
                    result.append( "mem" , "not support on this platform" );
                }
                    
            }
<<<<<<< HEAD
            
=======

            result << "resident" << p.getResidentSize();
            result << "virtual" << p.getVirtualMemorySize();
>>>>>>> 36cfe455
            return true;
        }
        time_t started;
    } cmdServerStatus;

    /* just to check if the db has asserted */
    class CmdAssertInfo : public Command {
    public:
        virtual bool slaveOk() {
            return true;
        }
        virtual void help( stringstream& help ) const {
            help << "check if any asserts have occurred on the server";
        }
        CmdAssertInfo() : Command("assertinfo") {}
        bool run(const char *ns, BSONObj& cmdObj, string& errmsg, BSONObjBuilder& result, bool fromRepl) {
            result.appendBool("dbasserted", lastAssert[0].isSet() || lastAssert[1].isSet() || lastAssert[2].isSet());
            result.appendBool("asserted", lastAssert[0].isSet() || lastAssert[1].isSet() || lastAssert[2].isSet() || lastAssert[3].isSet());
            result.append("assert", lastAssert[AssertRegular].toString());
            result.append("assertw", lastAssert[AssertW].toString());
            result.append("assertmsg", lastAssert[AssertMsg].toString());
            result.append("assertuser", lastAssert[AssertUser].toString());
            return true;
        }
    } cmdAsserts;

    class CmdGetOpTime : public Command {
    public:
        virtual bool slaveOk() {
            return true;
        }
        CmdGetOpTime() : Command("getoptime") { }
        bool run(const char *ns, BSONObj& cmdObj, string& errmsg, BSONObjBuilder& result, bool fromRepl) {
            result.appendDate("optime", OpTime::now().asDate());
            return true;
        }
    } cmdgetoptime;

    /*
    class Cmd : public Command {
    public:
        Cmd() : Command("") { }
        bool adminOnly() { return true; }
        bool run(const char *ns, BSONObj& cmdObj, string& errmsg, BSONObjBuilder& result) {
            return true;
        }
    } cmd;
    */

    class CmdOpLogging : public Command {
    public:
        virtual bool slaveOk() {
            return true;
        }
        CmdOpLogging() : Command("opLogging") { }
        bool adminOnly() {
            return true;
        }
        bool run(const char *ns, BSONObj& cmdObj, string& errmsg, BSONObjBuilder& result, bool) {
            opLogging = (int) cmdObj.findElement(name).number();
            stringstream ss;
            flushOpLog( ss );
            out() << ss.str() << endl;
            if ( !cmdLine.quiet )
                log() << "CMD: opLogging set to " << opLogging << endl;
            return true;
        }
    } cmdoplogging;

    unsigned removeBit(unsigned b, int x) {
        unsigned tmp = b;
        return
            (tmp & ((1 << x)-1)) |
            ((tmp >> (x+1)) << x);
    }

    struct DBCommandsUnitTest {
        DBCommandsUnitTest() {
            assert( removeBit(1, 0) == 0 );
            assert( removeBit(2, 0) == 1 );
            assert( removeBit(2, 1) == 0 );
            assert( removeBit(255, 1) == 127 );
            assert( removeBit(21, 2) == 9 );
        }
    } dbc_unittest;

    bool deleteIndexes( NamespaceDetails *d, const char *ns, const char *name, string &errmsg, BSONObjBuilder &anObjBuilder, bool mayDeleteIdIndex ) {

        d->aboutToDeleteAnIndex();

        /* there may be pointers pointing at keys in the btree(s).  kill them. */
        ClientCursor::invalidate(ns);

        // delete a specific index or all?
        if ( *name == '*' && name[1] == 0 ) {
            log(4) << "  d->nIndexes was " << d->nIndexes << '\n';
            anObjBuilder.append("nIndexesWas", (double)d->nIndexes);
            IndexDetails *idIndex = 0;
            if( d->nIndexes ) {
                for ( int i = 0; i < d->nIndexes; i++ ) {
                    if ( !mayDeleteIdIndex && d->indexes[i].isIdIndex() ) {
                        idIndex = &d->indexes[i];
                    } else {
                        d->indexes[i].kill();
                    }
                }
                d->nIndexes = 0;
            }
            if ( idIndex ) {
                d->indexes[ 0 ] = *idIndex;
                d->nIndexes = 1;
            }
            /* assuming here that id index is not multikey: */
            d->multiKeyIndexBits = 0;
            anObjBuilder.append("msg", "all indexes deleted for collection");
        }
        else {
            // delete just one index
            int x = d->findIndexByName(name);
            if ( x >= 0 ) {
                log(4) << "  d->nIndexes was " << d->nIndexes << endl;
                anObjBuilder.append("nIndexesWas", (double)d->nIndexes);

                /* note it is  important we remove the IndexDetails with this
                 call, otherwise, on recreate, the old one would be reused, and its
                 IndexDetails::info ptr would be bad info.
                 */
                IndexDetails *id = &d->indexes[x];
                if ( !mayDeleteIdIndex && id->isIdIndex() ) {
                    errmsg = "may not delete _id index";
                    return false;
                }
                d->indexes[x].kill();
                d->multiKeyIndexBits = removeBit(d->multiKeyIndexBits, x);
                d->nIndexes--;
                for ( int i = x; i < d->nIndexes; i++ )
                    d->indexes[i] = d->indexes[i+1];
            } else {
                log() << "deleteIndexes: " << name << " not found" << endl;
                errmsg = "index not found";
                return false;
            }
        }
        return true;
    }

    /* drop collection */
    class CmdDrop : public Command {
    public:
        CmdDrop() : Command("drop") { }
        virtual bool logTheOp() {
            return true;
        }
        virtual bool slaveOk() {
            return false;
        }
        virtual bool adminOnly() {
            return false;
        }
        virtual bool run(const char *ns, BSONObj& cmdObj, string& errmsg, BSONObjBuilder& result, bool) {
            string nsToDrop = database->name + '.' + cmdObj.findElement(name).valuestr();
            NamespaceDetails *d = nsdetails(nsToDrop.c_str());
            if ( !cmdLine.quiet )
                log() << "CMD: drop " << nsToDrop << endl;
            if ( d == 0 ) {
                errmsg = "ns not found";
                return false;
            }
            uassert( "can't drop collection with reserved $ character in name", strchr(nsToDrop.c_str(), '$') == 0 );
            dropCollection( nsToDrop, errmsg, result );
            return true;
        }
    } cmdDrop;

    class CmdQueryTraceLevel : public Command {
    public:
        virtual bool slaveOk() {
            return true;
        }
        CmdQueryTraceLevel() : Command("queryTraceLevel") { }
        bool adminOnly() {
            return true;
        }
        bool run(const char *ns, BSONObj& cmdObj, string& errmsg, BSONObjBuilder& result, bool) {
            queryTraceLevel = (int) cmdObj.findElement(name).number();
            return true;
        }
    } cmdquerytracelevel;

    class CmdTraceAll : public Command {
    public:
        virtual bool slaveOk() {
            return true;
        }
        CmdTraceAll() : Command("traceAll") { }
        bool adminOnly() {
            return true;
        }
        bool run(const char *ns, BSONObj& cmdObj, string& errmsg, BSONObjBuilder& result, bool) {
            queryTraceLevel = otherTraceLevel = (int) cmdObj.findElement(name).number();
            return true;
        }
    } cmdtraceall;

    /* select count(*) */
    class CmdCount : public Command {
    public:
        CmdCount() : Command("count") { }
        virtual bool logTheOp() {
            return false;
        }
        virtual bool slaveOk() {
            // ok on --slave setups, not ok for nonmaster of a repl pair (unless override)
            return slave == SimpleSlave;
        }
        virtual bool slaveOverrideOk() {
            return true;
        }
        virtual bool adminOnly() {
            return false;
        }
        virtual bool run(const char *_ns, BSONObj& cmdObj, string& errmsg, BSONObjBuilder& result, bool) {
            string ns = database->name + '.' + cmdObj.findElement(name).valuestr();
            string err;
            long long n = runCount(ns.c_str(), cmdObj, err);
            long long nn = n;
            bool ok = true;
            if ( n == -1 ){
                nn = 0;
                result.appendBool( "missing" , true );
            }
            else if ( n < 0 ) {
                nn = 0;
                ok = false;
                if ( !err.empty() )
                    errmsg = err;
            }
            result.append("n", (double) nn);
            return ok;
        }
    } cmdCount;

    /* create collection */
    class CmdCreate : public Command {
    public:
        CmdCreate() : Command("create") { }
        virtual bool logTheOp() {
            return false;
        }
        virtual bool slaveOk() {
            return false;
        }
        virtual bool adminOnly() {
            return false;
        }
        virtual void help( stringstream& help ) const {
            help << "create a collection";
        }
        virtual bool run(const char *_ns, BSONObj& cmdObj, string& errmsg, BSONObjBuilder& result, bool) {
            string ns = database->name + '.' + cmdObj.findElement(name).valuestr();
            string err;
            bool ok = userCreateNS(ns.c_str(), cmdObj, err, true);
            if ( !ok && !err.empty() )
                errmsg = err;
            return ok;
        }
    } cmdCreate;

    class CmdDeleteIndexes : public Command {
    public:
        virtual bool logTheOp() {
            return true;
        }
        virtual bool slaveOk() {
            return false;
        }
        virtual void help( stringstream& help ) const {
            help << "delete indexes for a collection";
        }
        CmdDeleteIndexes() : Command("deleteIndexes") { }
        bool run(const char *ns, BSONObj& jsobj, string& errmsg, BSONObjBuilder& anObjBuilder, bool /*fromRepl*/) {
            /* note: temp implementation.  space not reclaimed! */
            BSONElement e = jsobj.findElement(name.c_str());
            string toDeleteNs = database->name + '.' + e.valuestr();
            NamespaceDetails *d = nsdetails(toDeleteNs.c_str());
            if ( !cmdLine.quiet )
                log() << "CMD: deleteIndexes " << toDeleteNs << endl;
            if ( d ) {
                BSONElement f = jsobj.findElement("index");
                if ( f.type() == String ) {
                    return deleteIndexes( d, toDeleteNs.c_str(), f.valuestr(), errmsg, anObjBuilder, false );
                }
                else {
                    errmsg = "invalid index name spec";
                    return false;
                }
            }
            else {
                errmsg = "ns not found";
                return false;
            }
        }
    } cmdDeleteIndexes;

    class CmdReIndex : public Command {
    public:
        virtual bool logTheOp() {
            return true;
        }
        virtual bool slaveOk() {
            return false;
        }
        virtual void help( stringstream& help ) const {
            help << "re-index a collection";
        }
        CmdReIndex() : Command("reIndex") { }
        bool run(const char *ns, BSONObj& jsobj, string& errmsg, BSONObjBuilder& result, bool /*fromRepl*/) {
            static DBDirectClient db;

            BSONElement e = jsobj.findElement(name.c_str());
            string toDeleteNs = database->name + '.' + e.valuestr();
            NamespaceDetails *d = nsdetails(toDeleteNs.c_str());
            log() << "CMD: reIndex " << toDeleteNs << endl;

            if ( ! d ){
                errmsg = "ns not found";
                return false;
            }

            list<BSONObj> all;
            auto_ptr<DBClientCursor> i = db.getIndexes( toDeleteNs );
            BSONObjBuilder b;
            while ( i->more() ){
                BSONObj o = i->next().getOwned();
                b.append( BSONObjBuilder::numStr( all.size() ) , o );
                all.push_back( o );
            }


            bool ok = deleteIndexes( d, toDeleteNs.c_str(), "*" , errmsg, result, true );
            if ( ! ok ){
                errmsg = "deleteIndexes failed";
                return false;
            }

            for ( list<BSONObj>::iterator i=all.begin(); i!=all.end(); i++ ){
                BSONObj o = *i;
                db.insert( Namespace( toDeleteNs.c_str() ).getSisterNS( "system.indexes" ).c_str() , o );
            }

            result.append( "ok" , 1 );
            result.append( "nIndexes" , (int)all.size() );
            result.appendArray( "indexes" , b.obj() );
            return true;
        }
    } cmdReIndex;



    class CmdListDatabases : public Command {
    public:
        virtual bool logTheOp() {
            return false;
        }
        virtual bool slaveOk() {
            return true;
        }
        virtual bool slaveOverrideOk() {
            return true;
        }
        virtual bool adminOnly() {
            return true;
        }
        CmdListDatabases() : Command("listDatabases") {}
        bool run(const char *ns, BSONObj& jsobj, string& errmsg, BSONObjBuilder& result, bool /*fromRepl*/) {
            vector< string > dbNames;
            getDatabaseNames( dbNames );
            vector< BSONObj > dbInfos;

            set<string> seen;
            boost::intmax_t totalSize = 0;
            for ( vector< string >::iterator i = dbNames.begin(); i != dbNames.end(); ++i ) {
                BSONObjBuilder b;
                b.append( "name", i->c_str() );
                boost::intmax_t size = dbSize( i->c_str() );
                b.append( "sizeOnDisk", (double) size );
                setClientTempNs( i->c_str() );
                b.appendBool( "empty", clientIsEmpty() );
                totalSize += size;
                dbInfos.push_back( b.obj() );

                seen.insert( i->c_str() );
            }

            for ( map<string,Database*>::iterator i = databases.begin(); i != databases.end(); i++ ){
                string name = i->first;
                name = name.substr( 0 , name.find( ":" ) );

                if ( seen.count( name ) )
                    continue;

                BSONObjBuilder b;
                b << "name" << name << "sizeOnDisk" << double( 1 );
                setClientTempNs( name.c_str() );
                b.appendBool( "empty", clientIsEmpty() );

                dbInfos.push_back( b.obj() );
            }

            result.append( "databases", dbInfos );
            result.append( "totalSize", double( totalSize ) );
            return true;
        }
    } cmdListDatabases;

    class CmdCloseAllDatabases : public Command {
    public:
        virtual bool adminOnly() { return true; }
        virtual bool slaveOk() { return false; }
        CmdCloseAllDatabases() : Command( "closeAllDatabases" ) {}
        bool run(const char *ns, BSONObj& jsobj, string& errmsg, BSONObjBuilder& result, bool /*fromRepl*/) {
            set< string > dbs;
            for ( map<string,Database*>::iterator i = databases.begin(); i != databases.end(); i++ ) {
                string name = i->first;
                name = name.substr( 0 , name.find( ":" ) );
                dbs.insert( name );
            }
            for( set< string >::iterator i = dbs.begin(); i != dbs.end(); ++i ) {
                setClientTempNs( i->c_str() );
                closeClient( i->c_str() );
            }

            return true;
        }
    } cmdCloseAllDatabases;

    class CmdFileMD5 : public Command {
    public:
        CmdFileMD5() : Command( "filemd5" ){}
        virtual bool slaveOk() {
            return true;
        }
        virtual void help( stringstream& help ) const {
            help << " example: { filemd5 : ObjectId(aaaaaaa) , key : { ts : 1 } }";
        }
        bool run(const char *dbname, BSONObj& jsobj, string& errmsg, BSONObjBuilder& result, bool fromRepl ){
            static DBDirectClient db;

            string ns = nsToClient( dbname );
            ns += ".";
            {
                string root = jsobj.getStringField( "root" );
                if ( root.size() == 0 )
                    root = "fs";
                ns += root;
            }
            ns += ".chunks"; // make this an option in jsobj

            BSONObjBuilder query;
            query.appendAs( jsobj["filemd5"] , "files_id" );
            Query q( query.obj() );
            q.sort( BSON( "files_id" << 1 << "n" << 1 ) );

            md5digest d;
            md5_state_t st;
            md5_init(&st);

            dbtemprelease temp;

            auto_ptr<DBClientCursor> cursor = db.query( ns.c_str() , q );
            int n = 0;
            while ( cursor->more() ){
                BSONObj c = cursor->next();
                int myn = c.getIntField( "n" );
                if ( n != myn ){
                    log() << "should have chunk: " << n << " have:" << myn << endl;
                    uassert( "chunks out of order" , n == myn );
                }

                int len;
                const char * data = c["data"].binData( len );
                md5_append( &st , (const md5_byte_t*)(data + 4) , len - 4 );

                n++;
            }
            md5_finish(&st, d);

            result.append( "md5" , digestToString( d ) );
            return true;
        }
    } cmdFileMD5;

    IndexDetails *cmdIndexDetailsForRange( const char *ns, string &errmsg, BSONObj &min, BSONObj &max, BSONObj &keyPattern ) {
        if ( ns[ 0 ] == '\0' || min.isEmpty() || max.isEmpty() ) {
            errmsg = "invalid command syntax (note: min and max are required)";
            return 0;
        }
        return indexDetailsForRange( ns, errmsg, min, max, keyPattern );
    }

    class CmdMedianKey : public Command {
    public:
        CmdMedianKey() : Command( "medianKey" ) {}
        virtual bool slaveOk() { return true; }
        virtual void help( stringstream &help ) const {
            help << " example: { medianKey:\"blog.posts\", keyPattern:{x:1}, min:{x:10}, max:{x:55} }\n"
                "NOTE: This command may take awhile to run";
        }
        bool run(const char *dbname, BSONObj& jsobj, string& errmsg, BSONObjBuilder& result, bool fromRepl ){
            const char *ns = jsobj.getStringField( "medianKey" );
            BSONObj min = jsobj.getObjectField( "min" );
            BSONObj max = jsobj.getObjectField( "max" );
            BSONObj keyPattern = jsobj.getObjectField( "keyPattern" );

            IndexDetails *id = cmdIndexDetailsForRange( ns, errmsg, min, max, keyPattern );
            if ( id == 0 )
                return false;

            Timer t;
            int num = 0;
            NamespaceDetails *d = nsdetails(ns);
            int idxNo = d->idxNo(*id);
            for( BtreeCursor c( d, idxNo, *id, min, max, false, 1 ); c.ok(); c.advance(), ++num );
            num /= 2;
            BtreeCursor c( d, idxNo, *id, min, max, false, 1 );
            for( ; num; c.advance(), --num );
            int ms = t.millis();
            if ( ms > 100 ) {
                out() << "Finding median for index: " << keyPattern << " between " << min << " and " << max << " took " << ms << "ms." << endl;
            }

            if ( !c.ok() ) {
                errmsg = "no index entries in the specified range";
                return false;
            }

            result.append( "median", c.prettyKey( c.currKey() ) );
            return true;
        }
    } cmdMedianKey;

    class CmdDatasize : public Command {
    public:
        CmdDatasize() : Command( "datasize" ) {}
        virtual bool slaveOk() { return true; }
        virtual void help( stringstream &help ) const {
            help <<
                "\ndetermine data size for a set of data in a certain range"
                "\nexample: { datasize:\"blog.posts\", keyPattern:{x:1}, min:{x:10}, max:{x:55} }"
                "\nkeyPattern, min, and max parameters are optional."
                "\nnot: This command may take a while to run";
        }
        bool run(const char *dbname, BSONObj& jsobj, string& errmsg, BSONObjBuilder& result, bool fromRepl ){
            const char *ns = jsobj.getStringField( "datasize" );
            BSONObj min = jsobj.getObjectField( "min" );
            BSONObj max = jsobj.getObjectField( "max" );
            BSONObj keyPattern = jsobj.getObjectField( "keyPattern" );

            auto_ptr< Cursor > c;
            if ( min.isEmpty() && max.isEmpty() ) {
                setClient( ns );
                c = theDataFileMgr.findAll( ns );
            } else if ( min.isEmpty() || max.isEmpty() ) {
                errmsg = "only one of min or max specified";
                return false;
            } else {
                IndexDetails *idx = cmdIndexDetailsForRange( ns, errmsg, min, max, keyPattern );
                if ( idx == 0 )
                    return false;
                NamespaceDetails *d = nsdetails(ns);
                c.reset( new BtreeCursor( d, d->idxNo(*idx), *idx, min, max, false, 1 ) );
            }

            Timer t;
            long long size = 0;
            long long numObjects = 0;
            while( c->ok() ) {
                size += c->current().objsize();
                c->advance();
                numObjects++;
            }
            int ms = t.millis();
            if ( ms > 100 ) {
                if ( min.isEmpty() ) {
                    out() << "Finding size for ns: " << ns << " took " << ms << "ms." << endl;
                } else {
                    out() << "Finding size for ns: " << ns << " between " << min << " and " << max << " took " << ms << "ms." << endl;
                }
            }

            result.append( "size", (double)size );
            result.append( "numObjects" , (double)numObjects );
            return true;
        }
    } cmdDatasize;

    class CollectionStats : public Command {
    public:
        CollectionStats() : Command( "collstats" ) {}
        virtual bool slaveOk() { return true; }
        virtual void help( stringstream &help ) const {
            help << " example: { collstats:\"blog.posts\" } ";
        }
        bool run(const char *dbname, BSONObj& jsobj, string& errmsg, BSONObjBuilder& result, bool fromRepl ){
            string ns = dbname;
            if ( ns.find( "." ) != string::npos )
                ns = ns.substr( 0 , ns.find( "." ) );
            ns += ".";
            ns += jsobj.firstElement().valuestr();

            NamespaceDetails * nsd = nsdetails( ns.c_str() );
            if ( ! nsd ){
                errmsg = "ns not found";
                return false;
            }

            result.append( "ns" , ns.c_str() );

            result.append( "count" , nsd->nrecords );
            result.append( "size" , nsd->datasize );
            result.append( "storageSize" , nsd->storageSize() );
            result.append( "nindexes" , nsd->nIndexes );

            if ( nsd->capped ){
                result.append( "capped" , nsd->capped );
                result.append( "max" , nsd->max );
            }

            return true;
        }
    } cmdCollectionStatis;

    class CmdBuildInfo : public Command {
    public:
        CmdBuildInfo() : Command( "buildinfo" ) {}
        virtual bool slaveOk() { return true; }
        virtual bool adminOnly() { return true; }
        virtual void help( stringstream &help ) const {
            help << "example: { buildinfo:1 }";
        }
        bool run(const char *dbname, BSONObj& jsobj, string& errmsg, BSONObjBuilder& result, bool fromRepl ){
            result << "version" << versionString << "gitVersion" << gitVersion() << "sysInfo" << sysInfo();
            result << "bits" << ( sizeof( int* ) == 4 ? 32 : 64 );
            return true;
        }
    } cmdBuildInfo;

    class CmdCloneCollectionAsCapped : public Command {
    public:
        CmdCloneCollectionAsCapped() : Command( "cloneCollectionAsCapped" ) {}
        virtual bool slaveOk() { return false; }
        virtual void help( stringstream &help ) const {
            help << "example: { cloneCollectionAsCapped:<fromName>, toCollection:<toName>, size:<sizeInBytes> }";
        }
        bool run(const char *dbname, BSONObj& jsobj, string& errmsg, BSONObjBuilder& result, bool fromRepl ){
            string from = jsobj.getStringField( "cloneCollectionAsCapped" );
            string to = jsobj.getStringField( "toCollection" );
            long long size = (long long)jsobj.getField( "size" ).number();

            if ( from.empty() || to.empty() || size == 0 ) {
                errmsg = "invalid command spec";
                return false;
            }

            char realDbName[256];
            nsToClient( dbname, realDbName );

            string fromNs = string( realDbName ) + "." + from;
            string toNs = string( realDbName ) + "." + to;
            massert( "source collection " + fromNs + " does not exist", !setClientTempNs( fromNs.c_str() ) );
            NamespaceDetails *nsd = nsdetails( fromNs.c_str() );
            massert( "source collection " + fromNs + " does not exist", nsd );
            long long excessSize = nsd->datasize - size * 2;
            DiskLoc extent = nsd->firstExtent;
            for( ; excessSize > 0 && extent != nsd->lastExtent; extent = extent.ext()->xnext ) {
                excessSize -= extent.ext()->length;
                if ( excessSize > 0 )
                    log( 2 ) << "cloneCollectionAsCapped skipping extent of size " << extent.ext()->length << endl;
                log( 6 ) << "excessSize: " << excessSize << endl;
            }
            DiskLoc startLoc = extent.ext()->firstRecord;

            CursorId id;
            {
                auto_ptr< Cursor > c = theDataFileMgr.findAll( fromNs.c_str(), startLoc );
                ClientCursor *cc = new ClientCursor();
                cc->c = c;
                cc->ns = fromNs;
                cc->matcher.reset( new KeyValJSMatcher( BSONObj(), fromjson( "{$natural:1}" ) ) );
                id = cc->cursorid;
            }

            DBDirectClient client;
            setClientTempNs( toNs.c_str() );
            BSONObjBuilder spec;
            spec.appendBool( "capped", true );
            spec.append( "size", double( size ) );
            if ( !userCreateNS( toNs.c_str(), spec.done(), errmsg, true ) )
                return false;

            auto_ptr< DBClientCursor > c = client.getMore( fromNs, id );
            while( c->more() ) {
                BSONObj obj = c->next();
                theDataFileMgr.insertAndLog( toNs.c_str(), obj, true );
            }

            return true;
        }
    } cmdCloneCollectionAsCapped;

    class CmdConvertToCapped : public Command {
    public:
        CmdConvertToCapped() : Command( "convertToCapped" ) {}
        virtual bool slaveOk() { return false; }
        virtual void help( stringstream &help ) const {
            help << "example: { convertToCapped:<fromCollectionName>, size:<sizeInBytes> }";
        }
        bool run(const char *dbname, BSONObj& jsobj, string& errmsg, BSONObjBuilder& result, bool fromRepl ){
            string from = jsobj.getStringField( "convertToCapped" );
            long long size = (long long)jsobj.getField( "size" ).number();

            if ( from.empty() || size == 0 ) {
                errmsg = "invalid command spec";
                return false;
            }

            char realDbName[256];
            nsToClient( dbname, realDbName );

            DBDirectClient client;
            client.dropCollection( string( realDbName ) + "." + from + ".$temp_convertToCapped" );

            BSONObj info;
            if ( !client.runCommand( realDbName,
                                    BSON( "cloneCollectionAsCapped" << from << "toCollection" << ( from + ".$temp_convertToCapped" ) << "size" << double( size ) ),
                                    info ) ) {
                errmsg = "cloneCollectionAsCapped failed: " + string(info);
                return false;
            }

            if ( !client.dropCollection( string( realDbName ) + "." + from ) ) {
                errmsg = "failed to drop original collection";
                return false;
            }

            if ( !client.runCommand( "admin",
                                    BSON( "renameCollection" << ( string( realDbName ) + "." + from + ".$temp_convertToCapped" ) << "to" << ( string( realDbName ) + "." + from ) ),
                                    info ) ) {
                errmsg = "renameCollection failed: " + string(info);
                return false;
            }

            return true;
        }
    } cmdConvertToCapped;

    class GroupCommand : public Command {
    public:
        GroupCommand() : Command("group"){}
        virtual bool slaveOk() { return true; }
        virtual void help( stringstream &help ) const {
            help << "see http://www.mongodb.org/display/DOCS/Aggregation";
        }

        BSONObj getKey( const BSONObj& obj , const BSONObj& keyPattern , ScriptingFunction func , double avgSize , Scope * s ){
            if ( func ){
                BSONObjBuilder b( obj.objsize() + 32 );
                b.append( "0" , obj );
                int res = s->invoke( func , b.obj() );
                uassert( (string)"invoke failed in $keyf: " + s->getError() , res == 0 );
                int type = s->type("return");
                uassert( "return of $key has to be a function" , type == Object );
                return s->getObject( "return" );
            }
            return obj.extractFields( keyPattern , true );
        }

        bool group( string realdbname , auto_ptr<DBClientCursor> cursor ,
                    BSONObj keyPattern , string keyFunctionCode , string reduceCode , const char * reduceScope ,
                    BSONObj initial , string finalize ,
                    string& errmsg , BSONObjBuilder& result ){


            auto_ptr<Scope> s = globalScriptEngine->getPooledScope( realdbname );
            s->localConnect( realdbname.c_str() );

            if ( reduceScope )
                s->init( reduceScope );

            s->setObject( "$initial" , initial , true );

            s->exec( "$reduce = " + reduceCode , "reduce setup" , false , true , true , 100 );
            s->exec( "$arr = [];" , "reduce setup 2" , false , true , true , 100 );
            ScriptingFunction f = s->createFunction(
                "function(){ "
                "  if ( $arr[n] == null ){ "
                "    next = {}; "
                "    Object.extend( next , $key ); "
                "    Object.extend( next , $initial ); "
                "    $arr[n] = next; "
                "    next = null; "
                "  } "
                "  $reduce( obj , $arr[n] ); "
                "}" );

            ScriptingFunction keyFunction = 0;
            if ( keyFunctionCode.size() ){
                keyFunction = s->createFunction( keyFunctionCode.c_str() );
            }


            double keysize = keyPattern.objsize() * 3;
            double keynum = 1;

            map<BSONObj,int,BSONObjCmp> map;
            list<BSONObj> blah;

            while ( cursor->more() ){
                BSONObj obj = cursor->next();
                BSONObj key = getKey( obj , keyPattern , keyFunction , keysize / keynum , s.get() );
                keysize += key.objsize();
                keynum++;

                int& n = map[key];
                if ( n == 0 ){
                    n = map.size();
                    s->setObject( "$key" , key , true );

                    uassert( "group() can't handle more than 10000 unique keys" , n < 10000 );
                }

                s->setObject( "obj" , obj , true );
                s->setNumber( "n" , n - 1 );
                if ( s->invoke( f , BSONObj() , 0 , true ) ){
                    throw UserException( (string)"reduce invoke failed: " + s->getError() );
                }
            }

            if (!finalize.empty()){
                s->exec( "$finalize = " + finalize , "finalize define" , false , true , true , 100 );
                ScriptingFunction g = s->createFunction(
                    "function(){ "
                    "  for(var i=0; i < $arr.length; i++){ "
                    "  var ret = $finalize($arr[i]); "
                    "  if (ret !== undefined) "
                    "    $arr[i] = ret; "
                    "  } "
                    "}" );
                s->invoke( g , BSONObj() , 0 , true );
            }

            result.appendArray( "retval" , s->getObject( "$arr" ) );
            result.append( "count" , keynum - 1 );
            result.append( "keys" , (int)(map.size()) );

            return true;
        }

        bool run(const char *dbname, BSONObj& jsobj, string& errmsg, BSONObjBuilder& result, bool fromRepl ){
            static DBDirectClient db;

            /* db.$cmd.findOne( { group : <p> } ) */
            const BSONObj& p = jsobj.firstElement().embeddedObjectUserCheck();

            BSONObj q;
            if ( p["cond"].type() == Object )
                q = p["cond"].embeddedObject();

            string ns = dbname;
            ns = ns.substr( 0 , ns.size() - 4 );
            string realdbname = ns.substr( 0 , ns.size() - 1 );

            if ( p["ns"].type() != String ){
                errmsg = "ns has to be set";
                return false;
            }

            ns += p["ns"].valuestr();

            auto_ptr<DBClientCursor> cursor = db.query( ns , q );

            BSONObj key;
            string keyf;
            if ( p["key"].type() == Object ){
                key = p["key"].embeddedObjectUserCheck();
                if ( ! p["$keyf"].eoo() ){
                    errmsg = "can't have key and $keyf";
                    return false;
                }
            }
            else if ( p["$keyf"].type() ){
                keyf = p["$keyf"].ascode();
            }
            else {
                // no key specified, will use entire object as key
            }

            BSONElement reduce = p["$reduce"];

            string finalize;
            if (p["finalize"].type())
                finalize = p["finalize"].ascode();

            return group( realdbname , cursor ,
                          key , keyf , reduce.ascode() , reduce.type() != CodeWScope ? 0 : reduce.codeWScopeScopeData() ,
                          p["initial"].embeddedObjectUserCheck() , finalize ,
                          errmsg , result );
        }

    } cmdGroup;


    class DistinctCommand : public Command {
    public:
        DistinctCommand() : Command("distinct"){}
        virtual bool slaveOk() { return true; }

        virtual void help( stringstream &help ) const {
            help << "{ distinct : 'collection name' , key : 'a.b' }";
        }

        bool run(const char *dbname, BSONObj& cmdObj, string& errmsg, BSONObjBuilder& result, bool fromRepl ){
            static DBDirectClient db;

            string ns = database->name + '.' + cmdObj.findElement(name).valuestr();
            string key = cmdObj["key"].valuestrsafe();

            BSONObj keyPattern = BSON( key << 1 );

            set<BSONObj,BSONObjCmp> map;

            long long size = 0;

            auto_ptr<DBClientCursor> cursor = db.query( ns , BSONObj() , 0 , 0 , &keyPattern );
            while ( cursor->more() ){
                BSONObj o = cursor->next();
                BSONObj value = o.extractFields( keyPattern );
                if ( map.insert( value ).second ){
                    size += o.objsize() + 20;
                    uassert( "distinct too big, 4mb cap" , size < 4 * 1024 * 1024 );
                }
            }

            assert( size <= 0x7fffffff );
            BSONObjBuilder b( (int) size );
            int n=0;
            for ( set<BSONObj,BSONObjCmp>::iterator i = map.begin() ; i != map.end(); i++ ){
                b.appendAs( i->firstElement() , b.numStr( n++ ).c_str() );
            }

            result.appendArray( "values" , b.obj() );

            return true;
        }

    } distinctCmd;


    extern map<string,Command*> *commands;

    /* TODO make these all command objects -- legacy stuff here

       usage:
         abc.$cmd.findOne( { ismaster:1 } );

       returns true if ran a cmd
    */
    bool _runCommands(const char *ns, BSONObj& _cmdobj, stringstream& ss, BufBuilder &b, BSONObjBuilder& anObjBuilder, bool fromRepl, int queryOptions) {
        log(1) << "run command " << ns << ' ' << _cmdobj << endl;

        const char *p = strchr(ns, '.');
        if ( !p ) return false;
        if ( strcmp(p, ".$cmd") != 0 ) return false;

        BSONObj jsobj;
        {
            BSONElement e = _cmdobj.firstElement();
            if ( e.type() == Object && string("query") == e.fieldName() ) {
                jsobj = e.embeddedObject();
            }
            else {
                jsobj = _cmdobj;
            }
        }

        bool ok = false;
        bool valid = false;

        BSONElement e;
        e = jsobj.firstElement();

        map<string,Command*>::iterator i;

        if ( e.eoo() )
            ;
        /* check for properly registered command objects.  Note that all the commands below should be
           migrated over to the command object format.
           */
        else if ( (i = commands->find(e.fieldName())) != commands->end() ) {
            valid = true;
            string errmsg;
            Command *c = i->second;
            AuthenticationInfo *ai = authInfo.get();
            assert( ai );
            uassert("unauthorized", ai->isAuthorized(database->name.c_str()) || !c->requiresAuth());

            bool admin = c->adminOnly();
            if ( admin && !fromRepl && strncmp(ns, "admin", 5) != 0 ) {
                ok = false;
                errmsg = "access denied";
                cout << "command denied: " << jsobj.toString() << endl;
            }
            else if ( isMaster() ||
                      c->slaveOk() ||
                      ( c->slaveOverrideOk() && ( queryOptions & Option_SlaveOk ) ) ||
                      fromRepl )
            {
                if ( jsobj.getBoolField( "help" ) ) {
                    stringstream help;
                    help << "help for: " << e.fieldName() << " ";
                    c->help( help );
                    anObjBuilder.append( "help" , help.str() );
                } else {
                    if( admin )
                        log( 2 ) << "command: " << jsobj << endl;
                    ok = c->run(ns, jsobj, errmsg, anObjBuilder, fromRepl);
                    if ( ok && c->logTheOp() && !fromRepl )
                        logOp("c", ns, jsobj);
                }
            }
            else {
                ok = false;
                errmsg = "not master";
            }
            if ( !ok )
                anObjBuilder.append("errmsg", errmsg);
        }
        else if ( e.type() == String ) {
            AuthenticationInfo *ai = authInfo.get();
            assert( ai );
            uassert("unauthorized", ai->isAuthorized(database->name.c_str()));

            /* { count: "collectionname"[, query: <query>] } */
            string us(ns, p-ns);

            /* we allow clean and validate on slaves */
            if ( strcmp( e.fieldName(), "clean") == 0 ) {
                valid = true;
                string dropNs = us + '.' + e.valuestr();
                NamespaceDetails *d = nsdetails(dropNs.c_str());
                if ( !cmdLine.quiet )
                    log() << "CMD: clean " << dropNs << endl;
                if ( d ) {
                    ok = true;
                    anObjBuilder.append("ns", dropNs.c_str());
                    clean(dropNs.c_str(), d);
                }
                else {
                    anObjBuilder.append("errmsg", "ns not found");
                }
            }
            else if ( strcmp( e.fieldName(), "validate") == 0 ) {
                valid = true;
                string toValidateNs = us + '.' + e.valuestr();
                NamespaceDetails *d = nsdetails(toValidateNs.c_str());
                if ( !cmdLine.quiet )
                    log() << "CMD: validate " << toValidateNs << endl;
                if ( d ) {
                    ok = true;
                    anObjBuilder.append("ns", toValidateNs.c_str());
                    string s = validateNS(toValidateNs.c_str(), d, &jsobj);
                    anObjBuilder.append("result", s.c_str());
                }
                else {
                    anObjBuilder.append("errmsg", "ns not found");
                }
            }
        }

        if ( !valid ){
            anObjBuilder.append("errmsg", "no such cmd");
            anObjBuilder.append("bad cmd" , _cmdobj );
        }
        anObjBuilder.append("ok", ok?1.0:0.0);
        BSONObj x = anObjBuilder.done();
        b.append((void*) x.objdata(), x.objsize());
        return true;
    }

} // namespace mongo<|MERGE_RESOLUTION|>--- conflicted
+++ resolved
@@ -479,13 +479,7 @@
                 }
                     
             }
-<<<<<<< HEAD
-            
-=======
-
-            result << "resident" << p.getResidentSize();
-            result << "virtual" << p.getVirtualMemorySize();
->>>>>>> 36cfe455
+
             return true;
         }
         time_t started;
